[package]
name = "lightyear"
version = "0.15.1"
authors = ["Charles Bournhonesque <charlesbour@gmail.com>"]
edition = "2021"
rust-version = "1.76"
description = "Server-client networking library for the Bevy game engine"
readme = "../README.md"
repository = "https://github.com/cBournhonesque/lightyear"
keywords = ["bevy", "multiplayer", "networking", "netcode", "gamedev"]
categories = ["game-development", "network-programming"]
license = "MIT OR Apache-2.0"
exclude = ["/tests"]

[features]
trace = []
metrics = [
  "dep:metrics",
  "metrics-util",
  "metrics-tracing-context",
  "metrics-exporter-prometheus",
]
mock_time = ["dep:mock_instant"]
webtransport = [
  "dep:wtransport",
  "dep:xwt-core",
  "dep:xwt-web-sys",
  "dep:web-sys",
  "dep:ring",
  "dep:wasm-bindgen-futures",
]
leafwing = ["dep:leafwing-input-manager"]
xpbd_2d = ["dep:bevy_xpbd_2d"]
websocket = [
  "dep:tokio-tungstenite",
  "dep:futures-util",
  "dep:web-sys",
  "dep:wasm-bindgen",
]
steam = ["dep:steamworks"]

# compression
lz4 = ["dep:lz4_flex"]
zstd = ["dep:zstd"]

[dependencies]
# utils
chrono = "=0.4.34"
cfg-if = "1.0"
enum_dispatch = "0.3"
hashbrown = "0.14"
governor = "0.6.0"
mock_instant = { version = "0.4.0", optional = true }
nonzero_ext = "0.3.0"
parking_lot = "0.12.1"
paste = "1.0"
rand = "0.8"
ringbuffer = "0.15"
thiserror = "1.0.50"
seahash = "4.1.0"

# input
leafwing-input-manager = { version = "0.13", optional = true }

# physics
bevy_xpbd_2d = { version = "0.4", optional = true, default-features = false }

# serialization
bitcode = { version = "0.5.1", package = "bitcode_lightyear_patch", path = "../vendor/bitcode", features = [
  "serde",
] }
byteorder = "1.5.0"
bytes = { version = "1.5", features = ["serde"] }
self_cell = "1.0"
serde = { version = "1.0.193", features = ["derive"] }

# netcode
chacha20poly1305 = { version = "0.10", features = ["std"] }

# derive
lightyear_macros = { version = "0.15.1", path = "../macros" }

# tracing
tracing = "0.1.40"
tracing-log = "0.2.0"
tracing-subscriber = { version = "0.3.17", features = [
  "registry",
  "env-filter",
] }

# server
crossbeam-channel = { version = "0.5.8", features = [] }

# metrics
metrics = { version = "0.23", optional = true }
metrics-util = { version = "0.15", optional = true }
metrics-tracing-context = { version = "0.15", optional = true }
metrics-exporter-prometheus = { version = "0.13.0", optional = true, default-features = false, features = [
  "http-listener",
] }

# bevy
bevy = { version = "0.13", default-features = false, features = [
  "multi-threaded",
] }

# compression
lz4_flex = { version = "0.11", optional = true, default-features = false, features = [
  "std",
] }

# WebSocket
futures-util = { version = "0.3.30", optional = true }

# transport
# we don't need any tokio features, we use only use the tokio channels
tokio = { version = "1.36", features = [
  "sync",
  "macros",
], default-features = false }
futures = "0.3.30"
async-compat = "0.2.3"
async-channel = "2.2.0"

[target."cfg(not(target_family = \"wasm\"))".dependencies]
# connection
# steamworks-sys doesn't build on wasm
steamworks = { version = "0.11", optional = true }
# webtransport
wtransport = { version = "=0.1.13", optional = true, features = [
  "self-signed",
  "dangerous-configuration",
] }
# websocket
<<<<<<< HEAD
tokio-tungstenite = { version = "0.21.0", optional = true, features = [
  "connect",
  "handshake",
=======
tokio-tungstenite = { version = "0.23.0", optional = true, features = [
    "connect",
    "handshake",
>>>>>>> dd48070c
] }
# compression
zstd = { version = "0.13.1", optional = true }

[target."cfg(target_family = \"wasm\")".dependencies]
console_error_panic_hook = { version = "0.1.7" }
ring = { version = "0.17.8", optional = true, default-features = false }
web-sys = { version = "0.3", optional = true, features = [
  "Document",
  "WebTransport",
  "WebTransportHash",
  "WebTransportOptions",
  "WebTransportBidirectionalStream",
  "WebTransportSendStream",
  "WebTransportReceiveStream",
  "ReadableStreamDefaultReader",
  "WritableStreamDefaultWriter",
  "WebTransportDatagramDuplexStream",
  "WebSocket",
  "CloseEvent",
  "ErrorEvent",
  "MessageEvent",
  "BinaryType",
] }
bevy_web_keepalive = "0.3"
futures-lite = { version = "2.1.0", optional = true }
getrandom = { version = "0.2.11", features = [
  "js", # feature 'js' is required for wasm
] }
xwt-core = { version = "0.4", optional = true }
xwt-web-sys = { version = "0.11", optional = true }
wasm-bindgen = { version = "0.2.90", optional = true }
wasm-bindgen-futures = { version = "0.4.42", optional = true }
# compression
zstd = { version = "0.13.1", optional = true, features = ["wasm"] }


[dev-dependencies]
wasm-bindgen-test = "0.3.39"
mock_instant = { version = "0.4.0" }
tracing-subscriber = "0.3.17"
bitvec = "1.0"
approx = "0.5.1"


# docs.rs-specific configuration
[package.metadata.docs.rs]
# we cannot use all-features = true, because we need to provide additional features for bevy_xpbd_2d
# when building the docs
features = [
  "metrics",
  "webtransport",
  "leafwing",
  "xpbd_2d",
  "websocket",
  "steam",
  "zstd",
  "bevy_xpbd_2d/2d",
  "bevy_xpbd_2d/f32",
]
rustdoc-args = ["--cfg", "docsrs"]<|MERGE_RESOLUTION|>--- conflicted
+++ resolved
@@ -132,15 +132,9 @@
   "dangerous-configuration",
 ] }
 # websocket
-<<<<<<< HEAD
-tokio-tungstenite = { version = "0.21.0", optional = true, features = [
-  "connect",
-  "handshake",
-=======
 tokio-tungstenite = { version = "0.23.0", optional = true, features = [
     "connect",
     "handshake",
->>>>>>> dd48070c
 ] }
 # compression
 zstd = { version = "0.13.1", optional = true }
