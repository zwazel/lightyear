use anyhow::{anyhow, Result};
use bevy::prelude::Resource;
use bevy::utils::HashMap;
use enum_dispatch::enum_dispatch;
use std::net::SocketAddr;
use std::sync::{Arc, RwLock};

use crate::connection::id::ClientId;
#[cfg(all(feature = "steam", not(target_family = "wasm")))]
use crate::connection::steam::{server::SteamConfig, steamworks_client::SteamworksClient};
use crate::packet::packet::Packet;
use crate::prelude::client::ClientTransport;
use crate::prelude::server::ServerTransport;
use crate::prelude::LinkConditionerConfig;
use crate::server::config::NetcodeConfig;
use crate::server::io::Io;
use crate::transport::config::SharedIoConfig;

#[enum_dispatch]
pub trait NetServer: Send + Sync {
    /// Start the server
    /// (i.e. start listening for client connections)
    fn start(&mut self) -> Result<()>;

    /// Stop the server
    /// (i.e. stop listening for client connections and stop all networking)
    fn stop(&mut self) -> Result<()>;

    // TODO: should we also have an API for accepting a client? i.e. we receive a connection request
    //  and we decide whether to accept it or not
    /// Disconnect a specific client
    /// Is also responsible for adding the client to the list of new disconnections.
    fn disconnect(&mut self, client_id: ClientId) -> Result<()>;

    /// Return the list of connected clients
    fn connected_client_ids(&self) -> Vec<ClientId>;

    /// Update the connection states + internal bookkeeping (keep-alives, etc.)
    fn try_update(&mut self, delta_ms: f64) -> Result<()>;

    /// Receive a packet from one of the connected clients
    fn recv(&mut self) -> Option<(Packet, ClientId)>;

    /// Send a packet to one of the connected clients
    fn send(&mut self, buf: &[u8], client_id: ClientId) -> Result<()>;

    fn new_connections(&self) -> Vec<ClientId>;

    fn new_disconnections(&self) -> Vec<ClientId>;

    fn io(&self) -> Option<&Io>;

    fn io_mut(&mut self) -> Option<&mut Io>;
}

#[enum_dispatch(NetServer)]
pub enum ServerConnection {
    Netcode(super::netcode::Server),
    #[cfg(all(feature = "steam", not(target_family = "wasm")))]
    Steam(super::steam::server::Server),
}

pub type IoConfig = SharedIoConfig<ServerTransport>;

/// Configuration for the server connection
#[derive(Clone, Debug)]
pub enum NetConfig {
    Netcode {
        config: NetcodeConfig,
        io: IoConfig,
    },
    #[cfg(all(feature = "steam", not(target_family = "wasm")))]
    Steam {
        steamworks_client: Option<Arc<RwLock<SteamworksClient>>>,
        config: SteamConfig,
        conditioner: Option<LinkConditionerConfig>,
    },
}

impl Default for NetConfig {
    fn default() -> Self {
        NetConfig::Netcode {
            config: NetcodeConfig::default(),
            io: IoConfig::default(),
        }
    }
}

impl NetConfig {
    pub fn build_server(self) -> ServerConnection {
        match self {
            NetConfig::Netcode { config, io } => {
                let server = super::netcode::Server::new(config, io);
                ServerConnection::Netcode(server)
            }
            // TODO: might want to distinguish between steam with direct ip connections
            //  vs steam with p2p connections
            #[cfg(all(feature = "steam", not(target_family = "wasm")))]
            NetConfig::Steam {
                steamworks_client,
                config,
                conditioner,
            } => {
                // TODO: handle errors
<<<<<<< HEAD
                let server = super::steam::server::Server::new(
                    steamworks_client.unwrap_or_else(|| {
                        Arc::new(RwLock::new(SteamworksClient::new(config.app_id)))
                    }),
                    config,
                    conditioner,
                )
                .expect("could not create steam server");
                ServerConnection {
                    server: Box::new(server),
                }
=======
                let server = super::steam::server::Server::new(config, conditioner)
                    .expect("could not create steam server");
                ServerConnection::Steam(server)
>>>>>>> 71308aff
            }
        }
    }
}

type ServerConnectionIdx = usize;

// TODO: add a way to get the server of a given type?
/// On the server we allow the use of multiple types of ServerConnection at the same time
/// This resource holds the list of all the [`ServerConnection`]s, and maps client ids to the index of the server connection in the list
#[derive(Resource)]
pub struct ServerConnections {
    /// list of the various `ServerConnection`s available. Will be static after first insertion.
    pub(crate) servers: Vec<ServerConnection>,
    /// Mapping from the connection's [`ClientId`] into the index of the [`ServerConnection`] in the `servers` list
    pub(crate) client_server_map: HashMap<ClientId, ServerConnectionIdx>,
    /// Track whether the server is ready to listen to incoming connections
    is_listening: bool,
}

impl ServerConnections {
    pub fn new(config: Vec<NetConfig>) -> Self {
        let mut servers = vec![];
        for config in config {
            let server = config.build_server();
            servers.push(server);
        }
        ServerConnections {
            servers,
            client_server_map: HashMap::default(),
            is_listening: false,
        }
    }

    /// Start listening for client connections on all internal servers
    pub fn start(&mut self) -> Result<()> {
        for server in &mut self.servers {
            server.start()?;
        }
        self.is_listening = true;
        Ok(())
    }

    /// Stop listening for client connections on all internal servers
    pub fn stop(&mut self) -> Result<()> {
        for server in &mut self.servers {
            server.stop()?;
        }
        self.is_listening = false;
        Ok(())
    }

    /// Disconnect a specific client
    pub fn disconnect(&mut self, client_id: ClientId) -> Result<()> {
        self.client_server_map.get(&client_id).map_or(
            Err(anyhow!(
                "Could not find the server instance associated with client: {client_id:?}"
            )),
            |&server_idx| {
                self.servers[server_idx].disconnect(client_id)?;
                // NOTE: we don't remove the client from the map here because it is done
                //  in the server's `receive` method
                // self.client_server_map.remove(&client_id);
                Ok(())
            },
        )
    }

    /// Returns true if the server is currently listening for client packets
    pub(crate) fn is_listening(&self) -> bool {
        self.is_listening
    }
}<|MERGE_RESOLUTION|>--- conflicted
+++ resolved
@@ -102,7 +102,6 @@
                 conditioner,
             } => {
                 // TODO: handle errors
-<<<<<<< HEAD
                 let server = super::steam::server::Server::new(
                     steamworks_client.unwrap_or_else(|| {
                         Arc::new(RwLock::new(SteamworksClient::new(config.app_id)))
@@ -114,11 +113,6 @@
                 ServerConnection {
                     server: Box::new(server),
                 }
-=======
-                let server = super::steam::server::Server::new(config, conditioner)
-                    .expect("could not create steam server");
-                ServerConnection::Steam(server)
->>>>>>> 71308aff
             }
         }
     }
