--- conflicted
+++ resolved
@@ -69,18 +69,10 @@
     pub(crate) component_registry: ComponentRegistry,
     pub(crate) message_registry: MessageRegistry,
     pub(crate) message_manager: MessageManager,
-<<<<<<< HEAD
     pub(crate) replication_sender: ReplicationSender,
     pub(crate) replication_receiver: ReplicationReceiver,
     pub(crate) events: ConnectionEvents,
-    pub(crate) ping_manager: PingManager,
-=======
-    pub(crate) replication_sender: ReplicationSender<P>,
-    pub(crate) replication_receiver: ReplicationReceiver<P>,
-    pub(crate) events: ConnectionEvents<P>,
-
     pub ping_manager: PingManager,
->>>>>>> 9ce0816e
     pub(crate) sync_manager: SyncManager,
 
     /// Stores some values that are needed to correctly replicate the despawning of Replicated entity.
