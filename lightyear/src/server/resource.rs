//! Defines the server bevy resource
use std::net::SocketAddr;
use std::time::Duration;

use anyhow::{Context, Result};
use bevy::ecs::component::Tick as BevyTick;
use bevy::ecs::system::SystemParam;
use bevy::prelude::{Entity, Res, ResMut, Resource, World};
use bevy::utils::{EntityHashMap, HashSet};
use crossbeam_channel::Sender;
use tracing::{debug, debug_span, error, info, trace, trace_span};

use crate::_reexport::FromType;
use crate::channel::builder::Channel;
<<<<<<< HEAD
use crate::inputs::input_buffer::InputBuffer;
use crate::netconnection::netcode::{generate_key, ConnectToken};
use crate::netconnection::server::NetServer;
use crate::netconnection::ClientId;
=======
use crate::netcode::{generate_key, ClientId, ConnectToken};
>>>>>>> 2f580233
use crate::packet::message::Message;
use crate::protocol::channel::ChannelKind;
use crate::protocol::Protocol;
use crate::server::room::{RoomId, RoomManager, RoomMut, RoomRef};
use crate::shared::replication::components::{NetworkTarget, Replicate};
use crate::shared::replication::components::{ShouldBeInterpolated, ShouldBePredicted};
use crate::shared::replication::ReplicationSend;
use crate::shared::tick_manager::Tick;
use crate::shared::tick_manager::TickManager;
use crate::shared::time_manager::TimeManager;
use crate::transport::io::Io;
use crate::transport::{PacketSender, Transport};

use super::config::ServerConfig;
use super::connection::ConnectionManager;
use super::events::ServerEvents;

#[derive(SystemParam)]
pub struct Server<'w, 's, P: Protocol> {
    // Config
    config: Res<'w, ServerConfig>,
    // Io
    io: Res<'w, Io>,
    // Netcode
<<<<<<< HEAD
    netcode: Box<dyn NetServer>,
    // netcode: crate::netcode::Server<NetcodeServerContext>,
    context: ServerContext,
=======
    netcode: Res<'w, crate::netcode::Server>,
>>>>>>> 2f580233
    // Connections
    pub(crate) connection_manager: Res<'w, ConnectionManager<P>>,
    // Protocol
    pub protocol: Res<'w, P>,
    // Rooms
    pub(crate) room_manager: Res<'w, RoomManager>,
    // Time
    time_manager: Res<'w, TimeManager>,
    pub(crate) tick_manager: Res<'w, TickManager>,
    _marker: std::marker::PhantomData<&'s ()>,
}

#[derive(SystemParam)]
pub struct ServerMut<'w, 's, P: Protocol> {
    // Config
    config: ResMut<'w, ServerConfig>,
    // Io
    io: ResMut<'w, Io>,
    // Netcode
    netcode: ResMut<'w, crate::netcode::Server>,
    // Connections
    pub(crate) connection_manager: ResMut<'w, ConnectionManager<P>>,
    // Protocol
    pub protocol: ResMut<'w, P>,
    // Rooms
    pub(crate) room_manager: ResMut<'w, RoomManager>,
    // Time
    time_manager: ResMut<'w, TimeManager>,
    pub(crate) tick_manager: ResMut<'w, TickManager>,
    _marker: std::marker::PhantomData<&'s ()>,
}

<<<<<<< HEAD
impl<P: Protocol> Server<P> {
    pub fn new(config: ServerConfig, io: Io, protocol: P) -> Self {
        // create netcode server
        let private_key = config.netcode.private_key.unwrap_or(generate_key());
        let (connections_tx, connections_rx) = crossbeam_channel::unbounded();
        let (disconnections_tx, disconnections_rx) = crossbeam_channel::unbounded();
        let server_context = NetcodeServerContext {
            connections: connections_tx,
            disconnections: disconnections_tx,
        };
        let mut cfg = crate::netconnection::netcode::ServerConfig::with_context(server_context)
            .on_connect(|id, ctx| {
                ctx.connections.send(id).unwrap();
            })
            .on_disconnect(|id, ctx| {
                ctx.disconnections.send(id).unwrap();
            });
        cfg = cfg.keep_alive_send_rate(config.netcode.keep_alive_send_rate);
        cfg = cfg.num_disconnect_packets(config.netcode.num_disconnect_packets);

        let netcode = crate::netconnection::netcode::Server::with_config(
            config.netcode.protocol_id,
            private_key,
            cfg,
        )
        .expect("Could not create server netcode");
        let context = ServerContext {
            connections: connections_rx,
            disconnections: disconnections_rx,
        };
        Self {
            config: config.clone(),
            io,
            netcode: Box::new(netcode),
            context,
            // TODO: avoid clone
            connection_manager: ConnectionManager::new(protocol.channel_registry().clone()),
            protocol,
            room_manager: RoomManager::default(),
            time_manager: TimeManager::new(config.shared.server_send_interval),
            tick_manager: TickManager::from_config(config.shared.tick),
        }
    }

    /// Generate a connect token for a client with id `client_id`
    pub fn token(&mut self, client_id: ClientId) -> ConnectToken {
        info!("timeout: {:?}", self.config.netcode.client_timeout_secs);
        self.netcode
            .token(client_id, self.local_addr())
            .timeout_seconds(self.config.netcode.client_timeout_secs)
            .generate()
            .unwrap()
    }

    pub fn local_addr(&self) -> SocketAddr {
        self.io.local_addr()
    }

    pub fn client_ids(&self) -> impl Iterator<Item = ClientId> + '_ {
        self.netcode.client_ids()
    }

    // IO

    pub fn io(&self) -> &Io {
        &self.io
    }

    // EVENTS

    pub fn events(&mut self) -> &mut ServerEvents<P> {
=======
impl<'w, 's, P: Protocol> ServerMut<'w, 's, P> {
    /// Return the server's received events since last frame
    pub(crate) fn events(&mut self) -> &mut ServerEvents<P> {
>>>>>>> 2f580233
        &mut self.connection_manager.events
    }

    /// Update the server's internal state, queues up in a buffer any packets received from clients
    /// Sends keep-alive packets + any non-payload packet needed for netcode
    pub(crate) fn update(&mut self, delta: Duration) -> Result<()> {
        // update time manager
        self.time_manager.update(delta, Duration::default());

        // update netcode server
        let context = self
            .netcode
            .try_update(delta.as_secs_f64(), &mut self.io)
            .context("Error updating netcode server")?;

        // update connections
        self.connection_manager
            .update(&self.time_manager, &self.tick_manager);

        // handle connection
        for client_id in context.connections.iter().copied() {
            // let client_addr = self.netcode.client_addr(client_id).unwrap();
            // info!("New connection from {} (id: {})", client_addr, client_id);
            self.connection_manager.add(client_id, &self.config.ping);
        }

        // handle disconnections
        for client_id in context.disconnections.iter().copied() {
            self.connection_manager.remove(client_id);
            self.room_manager.client_disconnect(client_id);
        }
        Ok(())
    }

    /// Receive packets from the transport layer and buffer them with the message manager
    pub(crate) fn recv_packets(&mut self) -> Result<()> {
        while let Some((mut reader, client_id)) = self.netcode.recv() {
            // TODO: use connection to apply on BOTH message manager and replication manager
            self.connection_manager
                .connection_mut(client_id)?
                .recv_packet(&mut reader, &self.tick_manager)?;
        }
        Ok(())
    }

    /// Receive messages from each connection, and update the events buffer
    pub(crate) fn receive(&mut self, world: &mut World) {
        self.connection_manager
            .receive(world, &self.time_manager, &self.tick_manager)
            .unwrap_or_else(|e| {
                error!("Error during receive: {}", e);
            });
    }

    // MESSAGES

    /// Queues up a message to be sent to all clients
    pub fn send_message_to_target<C: Channel, M: Message>(
        &mut self,
        message: M,
        target: NetworkTarget,
    ) -> Result<()>
    where
        M: Clone,
        P::Message: From<M>,
    {
        let _span =
            debug_span!("send_message", channel = ?C::type_name(), message = ?message.name(), ?target)
                .entered();
        self.connection_manager
            .buffer_message(message.into(), ChannelKind::of::<C>(), target)
    }

    /// Queues up a message to be sent to a client
    pub fn send_message<C: Channel, M: Message>(
        &mut self,
        client_id: ClientId,
        message: M,
    ) -> Result<()>
    where
        M: Clone,
        P::Message: From<M>,
    {
        self.send_message_to_target::<C, M>(message, NetworkTarget::Only(vec![client_id]))
    }

<<<<<<< HEAD
    /// Update the server's internal state, queues up in a buffer any packets received from clients
    /// Sends keep-alive packets + any non-payload packet needed for netcode
    pub(crate) fn update(&mut self, delta: Duration) -> Result<()> {
        // update time manager
        self.time_manager.update(delta, Duration::default());

        // update netcode server
        let connection_events = self
            .netcode
            .try_update(delta.as_secs_f64(), &mut self.io)
            .context("Error updating netcode server")?;

        // update connections
        self.connection_manager
            .update(&self.time_manager, &self.tick_manager);

        // handle connections
        for client_id in connection_events.connected {
            // let client_addr = self.netcode.client_addr(client_id).unwrap();
            // info!("New connection from {} (id: {})", client_addr, client_id);
            self.connection_manager.add(client_id, &self.config.ping);
        }

        // handle disconnections
        for client_id in self.context.disconnections {
            self.connection_manager.remove(client_id);
            self.room_manager.client_disconnect(client_id);
        }
        Ok(())
    }

    /// Receive messages from each connection, and update the events buffer
    pub fn receive(&mut self, world: &mut World) {
        self.connection_manager
            .receive(world, &self.time_manager)
            .unwrap_or_else(|e| {
                error!("Error during receive: {}", e);
            });
    }

    /// Send packets that are ready from the message manager through the transport layer
    pub fn send_packets(&mut self) -> Result<()> {
        let span = trace_span!("send_packets").entered();
        for (client_idx, connection) in &mut self.connection_manager.connections.iter_mut() {
            let client_span =
                trace_span!("send_packets_to_client", client_id = ?client_idx).entered();
            for packet_byte in connection.send_packets(&self.time_manager, &self.tick_manager)? {
                self.netcode
                    .send(packet_byte.as_slice(), *client_idx, &mut self.io)?;
            }
        }
        Ok(())
    }

    /// Receive packets from the transport layer and buffer them with the message manager
    pub fn recv_packets(&mut self, bevy_tick: BevyTick) -> Result<()> {
        while let Some((mut reader, client_id)) = self.netcode.recv() {
            // TODO: use connection to apply on BOTH message manager and replication manager
            self.connection_manager
                .connection_mut(client_id)?
                .recv_packet(&mut reader, &self.tick_manager, bevy_tick)?;
        }
        Ok(())
    }

=======
    // ROOM
>>>>>>> 2f580233
    pub fn room_mut(&mut self, id: RoomId) -> RoomMut {
        RoomMut {
            id,
            manager: &mut self.room_manager,
        }
    }

    pub fn room(&self, id: RoomId) -> RoomRef {
        RoomRef {
            id,
            manager: &self.room_manager,
        }
    }
}

impl<'w, 's, P: Protocol> Server<'w, 's, P> {
    // pub fn new(config: ServerConfig, io: Io, protocol: P) -> Self {
    //     // create netcode server
    //     let private_key = config.netcode.private_key.unwrap_or(generate_key());
    //     let (connections_tx, connections_rx) = crossbeam_channel::unbounded();
    //     let (disconnections_tx, disconnections_rx) = crossbeam_channel::unbounded();
    //     let server_context = NetcodeServerContext {
    //         connections: connections_tx,
    //         disconnections: disconnections_tx,
    //     };
    //     let mut cfg = crate::netcode::ServerConfig::with_context(server_context)
    //         .on_connect(|id, ctx| {
    //             ctx.connections.send(id).unwrap();
    //         })
    //         .on_disconnect(|id, ctx| {
    //             ctx.disconnections.send(id).unwrap();
    //         });
    //     cfg = cfg.keep_alive_send_rate(config.netcode.keep_alive_send_rate);
    //     cfg = cfg.num_disconnect_packets(config.netcode.num_disconnect_packets);
    //
    //     let netcode =
    //         crate::netcode::Server::with_config(config.netcode.protocol_id, private_key, cfg)
    //             .expect("Could not create server netcode");
    //     let context = ServerContext {
    //         connections: connections_rx,
    //         disconnections: disconnections_rx,
    //     };
    //     Self {
    //         config: config.clone(),
    //         io,
    //         netcode,
    //         context,
    //         // TODO: avoid clone
    //         connection_manager: ConnectionManager::new(protocol.channel_registry().clone()),
    //         protocol,
    //         room_manager: RoomManager::default(),
    //         time_manager: TimeManager::new(config.shared.server_send_interval),
    //         tick_manager: TickManager::from_config(config.shared.tick),
    //     }

    // /// Generate a connect token for a client with id `client_id`
    // pub fn token(&mut self, client_id: ClientId) -> ConnectToken {
    //     self.netcode
    //         .token(client_id, self.local_addr())
    //         .timeout_seconds(self.config.netcode.client_timeout_secs)
    //         .generate()
    //         .unwrap()
    // }

    pub fn local_addr(&self) -> SocketAddr {
        self.io.local_addr()
    }

    // IO

    pub fn io(&self) -> &Io {
        &self.io
    }

    // INPUTS

    // // TODO: exposed only for debugging
    // pub fn get_input_buffer(&self, client_id: ClientId) -> Option<&InputBuffer<P::Input>> {
    //     self.user_connections
    //         .get(&client_id)
    //         .map(|connection| &connection.input_buffer)
    // }
}

pub struct ServerContext {
    pub connections: crossbeam_channel::Receiver<ClientId>,
    pub disconnections: crossbeam_channel::Receiver<ClientId>,
}

impl<P: Protocol> ReplicationSend<P> for ConnectionManager<P> {
    fn new_connected_clients(&self) -> Vec<ClientId> {
        self.new_clients.clone()
    }

    fn prepare_entity_spawn(
        &mut self,
        entity: Entity,
        replicate: &Replicate<P>,
        target: NetworkTarget,
        system_current_tick: BevyTick,
    ) -> Result<()> {
        let group = replicate.group_id(Some(entity));
        // debug!(?entity, "Spawning entity");
        // TODO: should we have additional state tracking so that we know we are in the process of sending this entity to clients?
        self.apply_replication(target).try_for_each(|client_id| {
            // trace!(
            //     ?client_id,
            //     ?entity,
            //     "Send entity spawn for tick {:?}",
            //     self.tick_manager.tick()
            // );
            let replication_sender = &mut self.connection_mut(client_id)?.replication_sender;
            // update the collect changes tick
            replication_sender
                .group_channels
                .entry(group)
                .or_default()
                .update_collect_changes_since_this_tick(system_current_tick);
            replication_sender.prepare_entity_spawn(entity, group);
            // if we need to do prediction/interpolation, send a marker component to indicate that to the client
            if replicate.prediction_target.should_send_to(&client_id) {
                replication_sender.prepare_component_insert(
                    entity,
                    group,
                    P::Components::from(ShouldBePredicted::default()),
                );
            }
            if replicate.interpolation_target.should_send_to(&client_id) {
                replication_sender.prepare_component_insert(
                    entity,
                    group,
                    P::Components::from(ShouldBeInterpolated),
                );
            }
            Ok(())
        })
    }

    fn prepare_entity_despawn(
        &mut self,
        entity: Entity,
        replicate: &Replicate<P>,
        target: NetworkTarget,
        system_current_tick: BevyTick,
    ) -> Result<()> {
        let group = replicate.group_id(Some(entity));
        self.apply_replication(target).try_for_each(|client_id| {
            // trace!(
            //     ?entity,
            //     ?client_id,
            //     "Send entity despawn for tick {:?}",
            //     self.tick_manager.tick()
            // );
            let replication_sender = &mut self.connection_mut(client_id)?.replication_sender;
            // update the collect changes tick
            replication_sender
                .group_channels
                .entry(group)
                .or_default()
                .update_collect_changes_since_this_tick(system_current_tick);
            replication_sender.prepare_entity_despawn(entity, group);
            Ok(())
        })
    }

    // TODO: perf gain if we batch this? (send vec of components) (same for update/removes)
    fn prepare_component_insert(
        &mut self,
        entity: Entity,
        component: P::Components,
        replicate: &Replicate<P>,
        target: NetworkTarget,
        system_current_tick: BevyTick,
    ) -> Result<()> {
        let kind: P::ComponentKinds = (&component).into();

        // TODO: think about this. this feels a bit clumsy

        // handle ShouldBePredicted separately because of pre-spawning behaviour
        // Something to be careful of is this: let's say we receive on the server a pre-predicted entity with `ShouldBePredicted(1)`.
        // Then we rebroadcast it to other clients. If an entity `1` already exists on other clients; we will start using that entity
        //     as our Prediction target! That means that we should:
        // - even if pre-spawned replication, require users to set the `prediction_target` correctly
        //     - only broadcast `ShouldBePredicted` to the clients who have `prediction_target` set.
        // let should_be_predicted_kind =
        //     P::ComponentKinds::from(P::Components::from(ShouldBePredicted {
        //         client_entity: None,
        //     }));
        let mut actual_target = target;
        if kind == <P::ComponentKinds as FromType<ShouldBePredicted>>::from_type() {
            actual_target = replicate.prediction_target.clone();
        }

        let group = replicate.group_id(Some(entity));
        self.apply_replication(actual_target)
            .try_for_each(|client_id| {
                // trace!(
                //     ?entity,
                //     component = ?kind,
                //     tick = ?self.tick_manager.tick(),
                //     "Inserting single component"
                // );
                let replication_sender = &mut self.connection_mut(client_id)?.replication_sender;
                // update the collect changes tick
                replication_sender
                    .group_channels
                    .entry(group)
                    .or_default()
                    .update_collect_changes_since_this_tick(system_current_tick);
                replication_sender.prepare_component_insert(entity, group, component.clone());
                Ok(())
            })
    }

    fn prepare_component_remove(
        &mut self,
        entity: Entity,
        component_kind: P::ComponentKinds,
        replicate: &Replicate<P>,
        target: NetworkTarget,
        system_current_tick: BevyTick,
    ) -> Result<()> {
        debug!(?entity, ?component_kind, "Sending RemoveComponent");
        let group = replicate.group_id(Some(entity));
        self.apply_replication(target).try_for_each(|client_id| {
            let replication_sender = &mut self.connection_mut(client_id)?.replication_sender;
            replication_sender
                .group_channels
                .entry(group)
                .or_default()
                .update_collect_changes_since_this_tick(system_current_tick);
            replication_sender.prepare_component_remove(entity, group, component_kind);
            Ok(())
        })
    }

    fn prepare_entity_update(
        &mut self,
        entity: Entity,
        component: P::Components,
        replicate: &Replicate<P>,
        target: NetworkTarget,
        component_change_tick: BevyTick,
        system_current_tick: BevyTick,
    ) -> Result<()> {
        let kind: P::ComponentKinds = (&component).into();

        let group = replicate.group_id(Some(entity));
        self.apply_replication(target).try_for_each(|client_id| {
            // TODO: should we have additional state tracking so that we know we are in the process of sending this entity to clients?
            let replication_sender = &mut self.connection_mut(client_id)?.replication_sender;
            let collect_changes_since_this_tick = replication_sender
                .group_channels
                .entry(group)
                .or_default()
                .collect_changes_since_this_tick;
            // send the update for all changes newer than the last ack bevy tick for the group
            trace!(
                ?kind,
                change_tick = ?component_change_tick,
                ?collect_changes_since_this_tick,
                "prepare entity update changed check"
            );

            if collect_changes_since_this_tick.map_or(true, |tick| {
                component_change_tick.is_newer_than(tick, system_current_tick)
            }) {
                trace!(
                    change_tick = ?component_change_tick,
                    ?collect_changes_since_this_tick,
                    current_tick = ?system_current_tick,
                    "prepare entity update changed check"
                );
                // trace!(
                //     ?entity,
                //     component = ?kind,
                //     tick = ?self.tick_manager.tick(),
                //     "Updating single component"
                // );
                replication_sender.prepare_entity_update(entity, group, component.clone());
            }
            Ok(())
        })
    }

    /// Buffer the replication messages
    fn buffer_replication_messages(&mut self, tick: Tick, bevy_tick: BevyTick) -> Result<()> {
        self.buffer_replication_messages(tick, bevy_tick)
    }

    fn get_mut_replicate_component_cache(&mut self) -> &mut EntityHashMap<Entity, Replicate<P>> {
        &mut self.replicate_component_cache
    }
}<|MERGE_RESOLUTION|>--- conflicted
+++ resolved
@@ -12,14 +12,7 @@
 
 use crate::_reexport::FromType;
 use crate::channel::builder::Channel;
-<<<<<<< HEAD
-use crate::inputs::input_buffer::InputBuffer;
-use crate::netconnection::netcode::{generate_key, ConnectToken};
-use crate::netconnection::server::NetServer;
-use crate::netconnection::ClientId;
-=======
 use crate::netcode::{generate_key, ClientId, ConnectToken};
->>>>>>> 2f580233
 use crate::packet::message::Message;
 use crate::protocol::channel::ChannelKind;
 use crate::protocol::Protocol;
@@ -44,13 +37,7 @@
     // Io
     io: Res<'w, Io>,
     // Netcode
-<<<<<<< HEAD
-    netcode: Box<dyn NetServer>,
-    // netcode: crate::netcode::Server<NetcodeServerContext>,
-    context: ServerContext,
-=======
     netcode: Res<'w, crate::netcode::Server>,
->>>>>>> 2f580233
     // Connections
     pub(crate) connection_manager: Res<'w, ConnectionManager<P>>,
     // Protocol
@@ -83,83 +70,9 @@
     _marker: std::marker::PhantomData<&'s ()>,
 }
 
-<<<<<<< HEAD
-impl<P: Protocol> Server<P> {
-    pub fn new(config: ServerConfig, io: Io, protocol: P) -> Self {
-        // create netcode server
-        let private_key = config.netcode.private_key.unwrap_or(generate_key());
-        let (connections_tx, connections_rx) = crossbeam_channel::unbounded();
-        let (disconnections_tx, disconnections_rx) = crossbeam_channel::unbounded();
-        let server_context = NetcodeServerContext {
-            connections: connections_tx,
-            disconnections: disconnections_tx,
-        };
-        let mut cfg = crate::netconnection::netcode::ServerConfig::with_context(server_context)
-            .on_connect(|id, ctx| {
-                ctx.connections.send(id).unwrap();
-            })
-            .on_disconnect(|id, ctx| {
-                ctx.disconnections.send(id).unwrap();
-            });
-        cfg = cfg.keep_alive_send_rate(config.netcode.keep_alive_send_rate);
-        cfg = cfg.num_disconnect_packets(config.netcode.num_disconnect_packets);
-
-        let netcode = crate::netconnection::netcode::Server::with_config(
-            config.netcode.protocol_id,
-            private_key,
-            cfg,
-        )
-        .expect("Could not create server netcode");
-        let context = ServerContext {
-            connections: connections_rx,
-            disconnections: disconnections_rx,
-        };
-        Self {
-            config: config.clone(),
-            io,
-            netcode: Box::new(netcode),
-            context,
-            // TODO: avoid clone
-            connection_manager: ConnectionManager::new(protocol.channel_registry().clone()),
-            protocol,
-            room_manager: RoomManager::default(),
-            time_manager: TimeManager::new(config.shared.server_send_interval),
-            tick_manager: TickManager::from_config(config.shared.tick),
-        }
-    }
-
-    /// Generate a connect token for a client with id `client_id`
-    pub fn token(&mut self, client_id: ClientId) -> ConnectToken {
-        info!("timeout: {:?}", self.config.netcode.client_timeout_secs);
-        self.netcode
-            .token(client_id, self.local_addr())
-            .timeout_seconds(self.config.netcode.client_timeout_secs)
-            .generate()
-            .unwrap()
-    }
-
-    pub fn local_addr(&self) -> SocketAddr {
-        self.io.local_addr()
-    }
-
-    pub fn client_ids(&self) -> impl Iterator<Item = ClientId> + '_ {
-        self.netcode.client_ids()
-    }
-
-    // IO
-
-    pub fn io(&self) -> &Io {
-        &self.io
-    }
-
-    // EVENTS
-
-    pub fn events(&mut self) -> &mut ServerEvents<P> {
-=======
 impl<'w, 's, P: Protocol> ServerMut<'w, 's, P> {
     /// Return the server's received events since last frame
     pub(crate) fn events(&mut self) -> &mut ServerEvents<P> {
->>>>>>> 2f580233
         &mut self.connection_manager.events
     }
 
@@ -246,75 +159,7 @@
         self.send_message_to_target::<C, M>(message, NetworkTarget::Only(vec![client_id]))
     }
 
-<<<<<<< HEAD
-    /// Update the server's internal state, queues up in a buffer any packets received from clients
-    /// Sends keep-alive packets + any non-payload packet needed for netcode
-    pub(crate) fn update(&mut self, delta: Duration) -> Result<()> {
-        // update time manager
-        self.time_manager.update(delta, Duration::default());
-
-        // update netcode server
-        let connection_events = self
-            .netcode
-            .try_update(delta.as_secs_f64(), &mut self.io)
-            .context("Error updating netcode server")?;
-
-        // update connections
-        self.connection_manager
-            .update(&self.time_manager, &self.tick_manager);
-
-        // handle connections
-        for client_id in connection_events.connected {
-            // let client_addr = self.netcode.client_addr(client_id).unwrap();
-            // info!("New connection from {} (id: {})", client_addr, client_id);
-            self.connection_manager.add(client_id, &self.config.ping);
-        }
-
-        // handle disconnections
-        for client_id in self.context.disconnections {
-            self.connection_manager.remove(client_id);
-            self.room_manager.client_disconnect(client_id);
-        }
-        Ok(())
-    }
-
-    /// Receive messages from each connection, and update the events buffer
-    pub fn receive(&mut self, world: &mut World) {
-        self.connection_manager
-            .receive(world, &self.time_manager)
-            .unwrap_or_else(|e| {
-                error!("Error during receive: {}", e);
-            });
-    }
-
-    /// Send packets that are ready from the message manager through the transport layer
-    pub fn send_packets(&mut self) -> Result<()> {
-        let span = trace_span!("send_packets").entered();
-        for (client_idx, connection) in &mut self.connection_manager.connections.iter_mut() {
-            let client_span =
-                trace_span!("send_packets_to_client", client_id = ?client_idx).entered();
-            for packet_byte in connection.send_packets(&self.time_manager, &self.tick_manager)? {
-                self.netcode
-                    .send(packet_byte.as_slice(), *client_idx, &mut self.io)?;
-            }
-        }
-        Ok(())
-    }
-
-    /// Receive packets from the transport layer and buffer them with the message manager
-    pub fn recv_packets(&mut self, bevy_tick: BevyTick) -> Result<()> {
-        while let Some((mut reader, client_id)) = self.netcode.recv() {
-            // TODO: use connection to apply on BOTH message manager and replication manager
-            self.connection_manager
-                .connection_mut(client_id)?
-                .recv_packet(&mut reader, &self.tick_manager, bevy_tick)?;
-        }
-        Ok(())
-    }
-
-=======
     // ROOM
->>>>>>> 2f580233
     pub fn room_mut(&mut self, id: RoomId) -> RoomMut {
         RoomMut {
             id,
