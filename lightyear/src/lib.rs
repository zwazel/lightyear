/*!
Lightyear is a networking library for Bevy.
It is designed for server-authoritative multiplayer games; and aims to be both feature-complete and easy-to-use.

You can find more information in the [book](https://cbournhonesque.github.io/lightyear/book/)!
*/
#![allow(unused_imports)]
#![allow(unused_variables)]
#![allow(dead_code)]
#![allow(clippy::type_complexity)]
#![allow(rustdoc::private_intra_doc_links)]

// re-exports (mostly used in the derive macro crate or for internal purposes)
#[doc(hidden)]
pub mod _reexport {
    pub use enum_delegate;
    pub use enum_dispatch::enum_dispatch;
    pub use paste::paste;

    pub use lightyear_macros::{
        component_protocol_internal, message_protocol_internal, ChannelInternal, MessageInternal,
    };

    pub use crate::channel::builder::TickBufferChannel;
    pub use crate::channel::builder::{
        EntityActionsChannel, EntityUpdatesChannel, InputChannel, PingChannel,
    };
    pub use crate::client::interpolation::{
        add_interpolation_systems, add_prepare_interpolation_systems,
    };
    pub use crate::client::interpolation::{LinearInterpolator, NullInterpolator};
    pub use crate::client::prediction::add_prediction_systems;
    pub use crate::client::prediction::correction::{InstantCorrector, InterpolatedCorrector};
    pub use crate::connection::events::{
        IterComponentInsertEvent, IterComponentRemoveEvent, IterComponentUpdateEvent,
    };
    pub use crate::protocol::component::{
        ComponentBehaviour, ComponentKindBehaviour, ComponentProtocol, ComponentProtocolKind,
        FromType,
    };
    pub use crate::protocol::message::InputMessageKind;
    pub use crate::protocol::message::{MessageKind, MessageProtocol};
    pub use crate::protocol::{BitSerializable, EventContext};
    pub use crate::serialize::reader::ReadBuffer;
    pub use crate::serialize::wordbuffer::reader::ReadWordBuffer;
    pub use crate::serialize::wordbuffer::writer::WriteWordBuffer;
    pub use crate::serialize::writer::WriteBuffer;
    pub use crate::shared::events::{
        ComponentInsertEvent, ComponentRemoveEvent, ComponentUpdateEvent,
    };
    pub use crate::shared::replication::components::ShouldBeInterpolated;
    pub use crate::shared::replication::systems::add_per_component_replication_send_systems;
    pub use crate::shared::replication::ReplicationSend;
    pub use crate::shared::systems::events::{
        push_component_insert_events, push_component_remove_events, push_component_update_events,
    };
    pub use crate::shared::time_manager::WrappedTime;
    pub use crate::utils::ready_buffer::{ItemWithReadyKey, ReadyBuffer};
    pub use crate::utils::sequence_buffer::SequenceBuffer;
}

/// Prelude containing commonly used types
pub mod prelude {
    pub use lightyear_macros::{component_protocol, message_protocol, Channel, Message};

    pub use crate::channel::builder::TickBufferChannel;
    pub use crate::channel::builder::{
        Channel, ChannelBuilder, ChannelContainer, ChannelDirection, ChannelMode, ChannelSettings,
        DefaultUnorderedUnreliableChannel, ReliableSettings,
    };
    pub use crate::client::prediction::prespawn::PreSpawnedPlayerObject;
    #[cfg(feature = "leafwing")]
    pub use crate::inputs::leafwing::LeafwingUserAction;
    pub use crate::inputs::native::UserAction;
    pub use crate::netcode::{generate_key, ClientId, Key};
    pub use crate::packet::message::Message;
    pub use crate::protocol::channel::{ChannelKind, ChannelRegistry};
    pub use crate::protocol::Protocol;
    pub use crate::protocolize;
    pub use crate::shared::config::SharedConfig;
    pub use crate::shared::log::LogConfig;
    pub use crate::shared::ping::manager::PingConfig;
    pub use crate::shared::plugin::{NetworkIdentity, SharedPlugin};
    pub use crate::shared::replication::components::{
        NetworkTarget, ReplicationGroup, ReplicationMode, ShouldBePredicted,
    };
    pub use crate::shared::replication::entity_map::{EntityMapper, MapEntities, RemoteEntityMap};
    pub use crate::shared::sets::{FixedUpdateSet, MainSet, ReplicationSet};
    pub use crate::shared::tick_manager::TickManager;
    pub use crate::shared::tick_manager::{Tick, TickConfig};
    pub use crate::shared::time_manager::TimeManager;
    pub use crate::transport::conditioner::LinkConditionerConfig;
    pub use crate::transport::io::{Io, IoConfig, TransportConfig};
    pub use crate::utils::named::Named;

    pub mod client {
        pub use crate::client::components::{
            ComponentSyncMode, Confirmed, LerpFn, SyncComponent, SyncMetadata,
        };
        pub use crate::client::config::{ClientConfig, NetcodeConfig, PacketConfig};
        pub use crate::client::events::{
            ComponentInsertEvent, ComponentRemoveEvent, ComponentUpdateEvent, ConnectEvent,
            DisconnectEvent, EntityDespawnEvent, EntitySpawnEvent, InputEvent, MessageEvent,
        };
        pub use crate::client::input::{InputConfig, InputSystemSet};
        pub use crate::client::interpolation::interpolation_history::ConfirmedHistory;
        pub use crate::client::interpolation::plugin::{
            InterpolationConfig, InterpolationDelay, InterpolationSet,
        };
        pub use crate::client::interpolation::{InterpolateStatus, Interpolated};
        pub use crate::client::plugin::{ClientPlugin, PluginConfig};
        pub use crate::client::prediction::correction::Correction;
        pub use crate::client::prediction::plugin::is_in_rollback;
        pub use crate::client::prediction::plugin::{PredictionConfig, PredictionSet};
        pub use crate::client::prediction::predicted_history::{ComponentState, PredictionHistory};
        pub use crate::client::prediction::{Predicted, PredictionDespawnCommandsExt};
        pub use crate::client::resource::Authentication;
        pub use crate::client::sync::SyncConfig;
        pub use crate::netcode::Client as NetClient;

        #[cfg(feature = "leafwing")]
        pub use crate::client::input_leafwing::{LeafwingInputConfig, LeafwingInputPlugin};
    }
    pub mod server {
<<<<<<< HEAD
        #[cfg(feature = "webtransport")]
        pub use wtransport::tls::Certificate;

        pub use crate::server::config::{NetcodeConfig, PacketConfig, ServerConfig};
=======
        pub use crate::server::config::NetcodeConfig;
        pub use crate::server::config::ServerConfig;
>>>>>>> 51d81257
        pub use crate::server::events::{
            ComponentInsertEvent, ComponentRemoveEvent, ComponentUpdateEvent, ConnectEvent,
            DisconnectEvent, EntityDespawnEvent, EntitySpawnEvent, InputEvent, MessageEvent,
        };
        pub use crate::server::plugin::{PluginConfig, ServerPlugin};
        pub use crate::server::room::{RoomId, RoomManager, RoomMut, RoomRef};

        #[cfg(feature = "leafwing")]
        pub use crate::server::input_leafwing::LeafwingInputPlugin;
        #[cfg(all(feature = "webtransport", not(target_family = "wasm")))]
        pub use wtransport::tls::Certificate;

        pub use crate::netcode::Server as NetServer;
    }
}

pub mod channel;

pub mod client;

pub mod connection;

pub mod inputs;

pub mod netcode;

pub mod packet;

pub mod protocol;

pub mod serialize;

pub mod server;

pub mod shared;

#[cfg(test)]
pub(crate) mod tests;

/// Provides an abstraction over an unreliable transport
pub mod transport;

/// Extra utilities
pub mod utils;<|MERGE_RESOLUTION|>--- conflicted
+++ resolved
@@ -122,15 +122,7 @@
         pub use crate::client::input_leafwing::{LeafwingInputConfig, LeafwingInputPlugin};
     }
     pub mod server {
-<<<<<<< HEAD
-        #[cfg(feature = "webtransport")]
-        pub use wtransport::tls::Certificate;
-
         pub use crate::server::config::{NetcodeConfig, PacketConfig, ServerConfig};
-=======
-        pub use crate::server::config::NetcodeConfig;
-        pub use crate::server::config::ServerConfig;
->>>>>>> 51d81257
         pub use crate::server::events::{
             ComponentInsertEvent, ComponentRemoveEvent, ComponentUpdateEvent, ConnectEvent,
             DisconnectEvent, EntityDespawnEvent, EntitySpawnEvent, InputEvent, MessageEvent,
