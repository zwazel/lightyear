use std::{
    collections::VecDeque,
    net::SocketAddr,
    time::{SystemTime, UNIX_EPOCH},
};

use tracing::{debug, error, info, trace};

use crate::serialize::reader::ReadBuffer;
use crate::serialize::wordbuffer::reader::ReadWordBuffer;
use crate::transport::io::Io;
use crate::transport::{PacketReceiver, PacketSender};

use super::{
    bytes::Bytes,
    error::{Error, Result},
    packet::{
        DisconnectPacket, KeepAlivePacket, Packet, PayloadPacket, RequestPacket, ResponsePacket,
    },
    replay::ReplayProtection,
    token::{ChallengeToken, ConnectToken},
<<<<<<< HEAD
    utils, MAX_PACKET_SIZE, MAX_PKT_BUF_SIZE, PACKET_SEND_RATE_SEC,
=======
    ClientId, MAX_PACKET_SIZE, MAX_PKT_BUF_SIZE, PACKET_SEND_RATE_SEC,
>>>>>>> f4342a29
};

type Callback<Ctx> = Box<dyn FnMut(ClientState, ClientState, &mut Ctx) + Send + Sync + 'static>;

/// Configuration for a client.
///
/// * `num_disconnect_packets` - The number of redundant disconnect packets that will be sent to a server when the clients wants to disconnect.
/// * `packet_send_rate` - The rate at which periodic packets will be sent to the server.
/// * `on_state_change` - A callback that will be called when the client changes states.
///
/// # Example
/// ```
/// # struct MyContext;
/// # use crate::lightyear::netcode::{generate_key, Server};
/// # let addr = std::net::SocketAddr::from(([127, 0, 0, 1], 40007));
/// # let private_key = generate_key();
/// # let token = Server::new(0x11223344, private_key).unwrap().token(123u64, addr).generate().unwrap();
/// # let token_bytes = token.try_into_bytes().unwrap();
/// use crate::lightyear::netcode::{Client, ClientConfig, ClientState};
///
/// let cfg = ClientConfig::with_context(MyContext {})
///     .num_disconnect_packets(10)
///     .packet_send_rate(0.1)
///     .on_state_change(|from, to, _ctx| {
///     if let (ClientState::SendingChallengeResponse, ClientState::Connected) = (from, to) {
///        println!("client connected to server");
///     }
/// });
/// let mut client = Client::with_config(&token_bytes, cfg).unwrap();
/// client.connect();
/// ```
pub struct ClientConfig<Ctx> {
    num_disconnect_packets: usize,
    packet_send_rate: f64,
    context: Ctx,
    on_state_change: Option<Callback<Ctx>>,
}

impl Default for ClientConfig<()> {
    fn default() -> Self {
        Self {
            num_disconnect_packets: 10,
            packet_send_rate: PACKET_SEND_RATE_SEC,
            context: (),
            on_state_change: None,
        }
    }
}

impl<Ctx> ClientConfig<Ctx> {
    /// Create a new, default client configuration with no context.
    pub fn new() -> ClientConfig<()> {
        ClientConfig::<()>::default()
    }
    /// Create a new client configuration with context that will be passed to the callbacks.
    pub fn with_context(ctx: Ctx) -> Self {
        Self {
            num_disconnect_packets: 10,
            packet_send_rate: PACKET_SEND_RATE_SEC,
            context: ctx,
            on_state_change: None,
        }
    }
    /// Set the number of redundant disconnect packets that will be sent to a server when the clients wants to disconnect.
    /// The default is 10 packets.
    pub fn num_disconnect_packets(mut self, num_disconnect_packets: usize) -> Self {
        self.num_disconnect_packets = num_disconnect_packets;
        self
    }
    /// Set the rate at which periodic packets will be sent to the server.
    /// The default is 10 packets per second. (`0.1` seconds)
    pub fn packet_send_rate(mut self, rate_seconds: f64) -> Self {
        self.packet_send_rate = rate_seconds;
        self
    }
    /// Set a callback that will be called when the client changes states.
    pub fn on_state_change<F>(mut self, cb: F) -> Self
    where
        F: FnMut(ClientState, ClientState, &mut Ctx) + Send + Sync + 'static,
    {
        self.on_state_change = Some(Box::new(cb));
        self
    }
}

/// The states in the client state machine.
///
/// The initial state is `Disconnected`.
/// When a client wants to connect to a server, it requests a connect token from the web backend.
/// To begin this process, it transitions to `SendingConnectionRequest` with the first server address in the connect token.
/// After that the client can either transition to `SendingChallengeResponse` or one of the error states.
/// While in `SendingChallengeResponse`, when the client receives a connection keep-alive packet from the server,
/// it stores the client index and max clients in the packet, and transitions to `Connected`.
///
/// Any payload packets received prior to `Connected` are discarded.
///
/// `Connected` is the final stage in the connection process and represents a successful connection to the server.
///
/// While in this state:
///
///  - The client application may send payload packets to the server.
///  - In the absence of payload packets sent by the client application, the client generates and sends connection keep-alive packets
///    to the server at some rate (default is 10HZ, can be overridden in [`ClientConfig`]).
///  - If no payload or keep-alive packets are received from the server within the timeout period specified in the connect token,
///    the client transitions to `ConnectionTimedOut`.
///  - While `Connected`, if the client receives a disconnect packet from the server, it transitions to `Disconnected`.
///    If the client wishes to disconnect from the server,
///    it sends a number of redundant connection disconnect packets (default is 10, can be overridden in [`ClientConfig`])
///    before transitioning to `Disconnected`.
#[derive(Debug, Clone, Copy, PartialEq, Eq, PartialOrd, Ord)]
pub enum ClientState {
    /// The connect token has expired.
    ConnectTokenExpired,
    /// The client has timed out while trying to connect to the server,
    /// or while connected to the server due to a lack of packets received/sent.
    ConnectionTimedOut,
    /// The client has timed out while waiting for a response from the server after sending a connection request packet.
    ConnectionRequestTimedOut,
    /// The client has timed out while waiting for a response from the server after sending a challenge response packet.
    ChallengeResponseTimedOut,
    /// The server has denied the client's connection request, most likely due to the server being full.
    ConnectionDenied,
    /// The client is disconnected from the server.
    Disconnected,
    /// The client is waiting for a response from the server after sending a connection request packet.
    SendingConnectionRequest,
    /// The client is waiting for a response from the server after sending a challenge response packet.
    SendingChallengeResponse,
    /// The client is connected to the server.
    Connected,
}

/// The `netcode` client.
///
/// To create a client one should obtain a connection token from a web backend (by REST API or other means). <br>
/// The client will use this token to connect to the dedicated `netcode` server.
///
/// While the client is connected, it can send and receive packets to and from the server. <br>
/// Similarly to the server, the client should be updated at a fixed rate (e.g., 60Hz) to process incoming packets and send outgoing packets. <br>
///
/// # Example
/// ```
/// use crate::lightyear::netcode::{ConnectToken, Client, ClientConfig, ClientState, Server};
/// # use std::net::{Ipv4Addr, SocketAddr};
/// # use bevy::utils::{Instant, Duration};
/// # use std::thread;
/// # use lightyear::prelude::{Io, IoConfig, TransportConfig};
/// # let addr =  SocketAddr::new(Ipv4Addr::LOCALHOST.into(), 0);
/// # let mut io = Io::from_config(IoConfig::from_transport(TransportConfig::UdpSocket(
/// #    addr))
/// # );
/// # let mut server = Server::new(0, [0; 32]).unwrap();
/// # let token_bytes = server.token(0, addr).generate().unwrap().try_into_bytes().unwrap();
/// let mut client = Client::new(&token_bytes).unwrap();
/// client.connect();
/// ```
pub struct Client<Ctx = ()> {
    id: ClientId,
    state: ClientState,
    time: f64,
    start_time: f64,
    last_send_time: f64,
    last_receive_time: f64,
    server_addr_idx: usize,
    sequence: u64,
    challenge_token_sequence: u64,
    challenge_token_data: [u8; ChallengeToken::SIZE],
    token: ConnectToken,
    replay_protection: ReplayProtection,
    should_disconnect: bool,
    should_disconnect_state: ClientState,
    packet_queue: VecDeque<ReadWordBuffer>,
    cfg: ClientConfig<Ctx>,
}

impl<Ctx> Client<Ctx> {
    fn from_token(token_bytes: &[u8], cfg: ClientConfig<Ctx>) -> Result<Self> {
        if token_bytes.len() != ConnectToken::SIZE {
            return Err(Error::SizeMismatch(ConnectToken::SIZE, token_bytes.len()));
        }
        let mut buf = [0u8; ConnectToken::SIZE];
        buf.copy_from_slice(token_bytes);
        let mut cursor = std::io::Cursor::new(&mut buf[..]);
        let token = match ConnectToken::read_from(&mut cursor) {
            Ok(token) => token,
            Err(err) => {
                error!("invalid connect token: {err}");
                return Err(Error::InvalidToken(err));
            }
        };
        Ok(Self {
            id: 0,
            state: ClientState::Disconnected,
            time: 0.0,
            start_time: 0.0,
            last_send_time: f64::NEG_INFINITY,
            last_receive_time: f64::NEG_INFINITY,
            server_addr_idx: 0,
            sequence: 0,
            challenge_token_sequence: 0,
            challenge_token_data: [0u8; ChallengeToken::SIZE],
            token,
            replay_protection: ReplayProtection::new(),
            should_disconnect: false,
            should_disconnect_state: ClientState::Disconnected,
            packet_queue: VecDeque::new(),
            cfg,
        })
    }
}

impl Client {
    /// Create a new client with a default configuration.
    ///
    /// # Example
    /// ```
    /// # use crate::lightyear::netcode::{generate_key, ConnectToken, Client, ClientConfig, ClientState};
    /// // Generate a connection token for the client
    /// let private_key = generate_key();
    /// let token_bytes = ConnectToken::build("127.0.0.1:0", 0, 0, private_key)
    ///     .generate()
    ///     .unwrap()
    ///     .try_into_bytes()
    ///     .unwrap();
    ///
    /// let mut client = Client::new(&token_bytes).unwrap();
    /// ```
    pub fn new(token_bytes: &[u8]) -> Result<Self> {
        let client = Client::from_token(token_bytes, ClientConfig::default())?;
        // info!("client started on {}", client.io.local_addr());
        Ok(client)
    }
}

impl<Ctx> Client<Ctx> {
    /// Create a new client with a custom configuration. <br>
    /// Callbacks with context can be registered with the client to be notified when the client changes states. <br>
    /// See [`ClientConfig`] for more details.
    ///
    /// # Example
    /// ```
    /// # use crate::lightyear::netcode::{generate_key, ConnectToken, Client, ClientConfig, ClientState};
    /// # let private_key = generate_key();
    /// # let token_bytes = ConnectToken::build("127.0.0.1:0", 0, 0, private_key)
    /// #    .generate()
    /// #    .unwrap()
    /// #    .try_into_bytes()
    /// #    .unwrap();
    /// struct MyContext {}
    /// let cfg = ClientConfig::with_context(MyContext {}).on_state_change(|from, to, _ctx| {
    ///    assert_eq!(from, ClientState::Disconnected);
    ///    assert_eq!(to, ClientState::SendingConnectionRequest);
    /// });
    ///
    /// let mut client = Client::with_config(&token_bytes, cfg).unwrap();
    /// ```
    pub fn with_config(token_bytes: &[u8], cfg: ClientConfig<Ctx>) -> Result<Self> {
        let client = Client::from_token(token_bytes, cfg)?;
        // info!("client started on {}", client.io.local_addr());
        Ok(client)
    }
}

impl<Ctx> Client<Ctx> {
    const ALLOWED_PACKETS: u8 = 1 << Packet::DENIED
        | 1 << Packet::CHALLENGE
        | 1 << Packet::KEEP_ALIVE
        | 1 << Packet::PAYLOAD
        | 1 << Packet::DISCONNECT;
    fn set_state(&mut self, state: ClientState) {
        debug!("client state changing from {:?} to {:?}", self.state, state);
        if let Some(ref mut cb) = self.cfg.on_state_change {
            cb(self.state, state, &mut self.cfg.context)
        }
        self.state = state;
    }
    fn reset_connection(&mut self) {
        self.start_time = self.time;
        self.last_send_time = self.time - 1.0; // force a packet to be sent immediately
        self.last_receive_time = self.time;
        self.should_disconnect = false;
        self.should_disconnect_state = ClientState::Disconnected;
        self.challenge_token_sequence = 0;
        self.replay_protection = ReplayProtection::new();
    }
    fn reset(&mut self, new_state: ClientState) {
        self.sequence = 0;
        self.start_time = 0.0;
        self.server_addr_idx = 0;
        self.set_state(new_state);
        self.reset_connection();
        debug!("client disconnected");
    }
    fn send_packets(&mut self, io: &mut Io) -> Result<()> {
        if self.last_send_time + self.cfg.packet_send_rate >= self.time {
            return Ok(());
        }
        let packet = match self.state {
            ClientState::SendingConnectionRequest => {
                debug!("client sending connection request packet to server");
                RequestPacket::create(
                    self.token.protocol_id,
                    self.token.expire_timestamp,
                    self.token.nonce,
                    self.token.private_data,
                )
            }
            ClientState::SendingChallengeResponse => {
                debug!("client sending connection response packet to server");
                ResponsePacket::create(self.challenge_token_sequence, self.challenge_token_data)
            }
            ClientState::Connected => {
                trace!("client sending connection keep-alive packet to server");
                KeepAlivePacket::create(0)
            }
            _ => return Ok(()),
        };
        self.send_packet(packet, io)
    }
    fn connect_to_next_server(&mut self) -> std::result::Result<(), ()> {
        if self.server_addr_idx + 1 >= self.token.server_addresses.len() {
            debug!("no more servers to connect to");
            return Err(());
        }
        self.server_addr_idx += 1;
        self.connect();
        Ok(())
    }
    fn send_packet(&mut self, packet: Packet, io: &mut Io) -> Result<()> {
        let mut buf = [0u8; MAX_PKT_BUF_SIZE];
        let size = packet.write(
            &mut buf,
            self.sequence,
            &self.token.client_to_server_key,
            self.token.protocol_id,
        )?;
        io.send(&buf[..size], &self.server_addr())
            .map_err(Error::from)?;
        self.last_send_time = self.time;
        self.sequence += 1;
        Ok(())
    }

    pub fn server_addr(&self) -> SocketAddr {
        self.token.server_addresses[self.server_addr_idx]
    }
    fn process_packet(&mut self, addr: SocketAddr, packet: Packet) -> Result<()> {
        if addr != self.server_addr() {
            return Ok(());
        }
        match (packet, self.state) {
            (
                Packet::Denied(_),
                ClientState::SendingConnectionRequest | ClientState::SendingChallengeResponse,
            ) => {
                self.should_disconnect = true;
                self.should_disconnect_state = ClientState::ConnectionDenied;
            }
            (Packet::Challenge(pkt), ClientState::SendingConnectionRequest) => {
                debug!("client received connection challenge packet from server");
                self.challenge_token_sequence = pkt.sequence;
                self.challenge_token_data = pkt.token;
                self.set_state(ClientState::SendingChallengeResponse);
            }
            (Packet::KeepAlive(_), ClientState::Connected) => {
                trace!("client received connection keep-alive packet from server");
            }
            (Packet::KeepAlive(pkt), ClientState::SendingChallengeResponse) => {
                debug!("client received connection keep-alive packet from server");
                self.set_state(ClientState::Connected);
                self.id = pkt.client_id;
                info!("client connected to server");
            }
            (Packet::Payload(pkt), ClientState::Connected) => {
                trace!("client received payload packet from server");
                let reader = ReadWordBuffer::start_read(pkt.buf);
                self.packet_queue.push_back(reader);
            }
            (Packet::Disconnect(_), ClientState::Connected) => {
                debug!("client received disconnect packet from server");
                self.should_disconnect = true;
                self.should_disconnect_state = ClientState::Disconnected;
            }
            _ => return Ok(()),
        }
        self.last_receive_time = self.time;
        Ok(())
    }
    fn update_state(&mut self) {
        let is_token_expired = self.time - self.start_time
            >= self.token.expire_timestamp as f64 - self.token.create_timestamp as f64;
        let is_connection_timed_out = self.token.timeout_seconds.is_positive()
            && (self.last_receive_time + (self.token.timeout_seconds as f64) < self.time);
        let new_state = match self.state {
            ClientState::SendingConnectionRequest | ClientState::SendingChallengeResponse
                if is_token_expired =>
            {
                info!("client connect failed. connect token expired");
                ClientState::ConnectTokenExpired
            }
            _ if self.should_disconnect => {
                debug!(
                    "client should disconnect -> {:?}",
                    self.should_disconnect_state
                );
                if self.connect_to_next_server().is_ok() {
                    return;
                };
                self.should_disconnect_state
            }
            ClientState::SendingConnectionRequest if is_connection_timed_out => {
                info!("client connect failed. connection request timed out");
                if self.connect_to_next_server().is_ok() {
                    return;
                };
                ClientState::ConnectionRequestTimedOut
            }
            ClientState::SendingChallengeResponse if is_connection_timed_out => {
                info!("client connect failed. connection response timed out");
                if self.connect_to_next_server().is_ok() {
                    return;
                };
                ClientState::ChallengeResponseTimedOut
            }
            ClientState::Connected if is_connection_timed_out => {
                info!("client connection timed out");
                ClientState::ConnectionTimedOut
            }
            _ => return,
        };
        self.reset(new_state);
    }

    fn recv_packet(&mut self, buf: &mut [u8], now: u64, addr: SocketAddr) -> Result<()> {
        if buf.len() <= 1 {
            // Too small to be a packet
            return Ok(());
        }
        let packet = match Packet::read(
            buf,
            self.token.protocol_id,
            now,
            self.token.server_to_client_key,
            Some(&mut self.replay_protection),
            Self::ALLOWED_PACKETS,
        ) {
            Ok(packet) => packet,
            Err(Error::Crypto(_)) => {
                debug!("client ignored packet because it failed to decrypt");
                return Ok(());
            }
            Err(e) => {
                error!("client ignored packet: {e}");
                return Ok(());
            }
        };
        self.process_packet(addr, packet)
    }

    fn recv_packets(&mut self, io: &mut Io) -> Result<()> {
        // number of seconds since unix epoch
        let now = utils::now();
        while let Some((buf, addr)) = io.recv().map_err(Error::from)? {
            self.recv_packet(buf, now, addr)?;
        }
        Ok(())
    }

    /// Returns the global client id of the client once it is connected, or returns 0 if not connected.
    pub fn id(&self) -> ClientId {
        self.id
    }

    /// Prepares the client to connect to the server.
    ///
    /// This function does not perform any IO, it only readies the client to send/receive packets on the next call to [`update`](Client::update). <br>
    pub fn connect(&mut self) {
        self.reset_connection();
        self.set_state(ClientState::SendingConnectionRequest);
        info!(
            "client connecting to server {} [{}/{}]",
            self.token.server_addresses[self.server_addr_idx],
            self.server_addr_idx + 1,
            self.token.server_addresses.len()
        );
    }
    /// Updates the client.
    ///
    /// * Updates the client's elapsed time.
    /// [* Receives packets from the server, any received payload packets will be queued.]
    /// * Sends keep-alive or request/response packets to the server to establish/maintain a connection.
    /// * Updates the client's state - checks for timeouts, errors and transitions to new states.
    ///
    /// This method should be called regularly, probably at a fixed rate (e.g., 60Hz).
    ///
    /// # Panics
    /// Panics if the client can't send or receive packets.
    /// For a non-panicking version, use [`try_update`](Client::try_update).
    pub fn update(&mut self, delta_ms: f64, io: &mut Io) {
        self.try_update(delta_ms, io)
            .expect("send/recv error while updating client")
    }

    /// The fallible version of [`update`](Client::update).
    ///
    /// Returns an error if the client can't send or receive packets.
    pub fn try_update(&mut self, delta_ms: f64, io: &mut Io) -> Result<()> {
        self.time += delta_ms;
        self.recv_packets(io)?;
        self.send_packets(io)?;
        self.update_state();
        Ok(())
    }

    /// Receives a packet from the server, if one is available in the queue.
    ///
    /// The packet will be returned as a `Vec<u8>`.
    ///
    /// If no packet is available, `None` will be returned.
    ///
    /// # Example
    /// ```
    /// # use std::net::SocketAddr;
    /// # use crate::lightyear::netcode::{ConnectToken, Client, ClientConfig, ClientState, Server};
    /// # use bevy::utils::{Instant, Duration};
    /// # use std::thread;
    /// # use lightyear::prelude::{Io, IoConfig, TransportConfig};
    /// # let client_addr = SocketAddr::from(([127, 0, 0, 1], 40000));
    /// # let server_addr = SocketAddr::from(([127, 0, 0, 1], 40001));
    /// # let mut server = Server::new(0, [0; 32]).unwrap();
    /// # let token_bytes = server.token(0, server_addr).generate().unwrap().try_into_bytes().unwrap();
    /// # let mut io = Io::from_config(IoConfig::from_transport(TransportConfig::UdpSocket(client_addr)));
    /// let mut client = Client::new(&token_bytes).unwrap();
    /// client.connect();
    ///
    /// let start = Instant::now();
    /// let tick_rate = Duration::from_secs_f64(1.0 / 60.0);
    /// loop {
    ///     client.update(start.elapsed().as_secs_f64(), &mut io);
    ///     if let Some(packet) = client.recv() {
    ///         // ...
    ///     }
    ///     # break;
    ///     thread::sleep(tick_rate);
    /// }
    /// ```
    pub fn recv(&mut self) -> Option<ReadWordBuffer> {
        self.packet_queue.pop_front()
    }

    /// Sends a packet to the server.
    ///
    /// The provided buffer must be smaller than [`MAX_PACKET_SIZE`].
    pub fn send(&mut self, buf: &[u8], io: &mut Io) -> Result<()> {
        if self.state != ClientState::Connected {
            trace!("tried to send but not connected");
            return Ok(());
        }
        if buf.len() > MAX_PACKET_SIZE {
            return Err(Error::SizeMismatch(MAX_PACKET_SIZE, buf.len()));
        }
        self.send_packet(PayloadPacket::create(buf), io)?;
        Ok(())
    }
    /// Disconnects the client from the server.
    ///
    /// The client will send a number of redundant disconnect packets to the server before transitioning to `Disconnected`.
    pub fn disconnect(&mut self, io: &mut Io) -> Result<()> {
        debug!(
            "client sending {} disconnect packets to server",
            self.cfg.num_disconnect_packets
        );
        for _ in 0..self.cfg.num_disconnect_packets {
            self.send_packet(DisconnectPacket::create(), io)?;
        }
        self.reset(ClientState::Disconnected);
        Ok(())
    }

    /// Gets the current state of the client.
    pub fn state(&self) -> ClientState {
        self.state
    }
    /// Returns true if the client is in an error state.
    pub fn is_error(&self) -> bool {
        self.state < ClientState::Disconnected
    }
    /// Returns true if the client is in a pending state.
    pub fn is_pending(&self) -> bool {
        self.state == ClientState::SendingConnectionRequest
            || self.state == ClientState::SendingChallengeResponse
    }
    /// Returns true if the client is connected to a server.
    pub fn is_connected(&self) -> bool {
        self.state == ClientState::Connected
    }
    /// Returns true if the client is disconnected from the server.
    pub fn is_disconnected(&self) -> bool {
        self.state == ClientState::Disconnected
    }
}<|MERGE_RESOLUTION|>--- conflicted
+++ resolved
@@ -19,11 +19,7 @@
     },
     replay::ReplayProtection,
     token::{ChallengeToken, ConnectToken},
-<<<<<<< HEAD
-    utils, MAX_PACKET_SIZE, MAX_PKT_BUF_SIZE, PACKET_SEND_RATE_SEC,
-=======
-    ClientId, MAX_PACKET_SIZE, MAX_PKT_BUF_SIZE, PACKET_SEND_RATE_SEC,
->>>>>>> f4342a29
+    utils, ClientId, MAX_PACKET_SIZE, MAX_PKT_BUF_SIZE, PACKET_SEND_RATE_SEC,
 };
 
 type Callback<Ctx> = Box<dyn FnMut(ClientState, ClientState, &mut Ctx) + Send + Sync + 'static>;
